--- conflicted
+++ resolved
@@ -1,192 +1,183 @@
-##https://docs.github.com/en/actions/concepts/workflows-and-actions/contexts
-##https://docs.github.com/en/actions/reference/workflow-syntax-for-github-actions#using-a-specific-shell%5C
-##Artifacts are temporary (default: 90 days storage).
-##Path consistency matters: If you upload dist/, it downloads to ./dist/.
-##Output variables (script-file) are for small metadata (not large files).
-name: deploy Pipeline
-on:
-  ##push:
-  ##  branches:
-  ##    - master
-  ##    - main
-  workflow_run:
-    workflows: [Test]
-    types: ["completed"]
-jobs:
-  checkout:
-    name: Checkout code
-    runs-on: ubuntu-latest
-    steps:
-      - name: Output event data
-        run: echo "${{ toJSON(github.event) }}" ### This step outputs the event data
-      - name: Get code
-        uses: actions/checkout@v3
-  setup:
-    name: Setup Environment
-    needs: checkout
-    runs-on: ubuntu-latest
-    steps:
-      - name: Setup Node
-        uses: actions/setup-node@v3
-        with:
-          node-version: "18"
-  install:
-    name: Install Dependencies
-    needs: setup
-    runs-on: ubuntu-latest
-    steps:
-      - uses: actions/checkout@v3
-      - run: npm ci
-
-  test:
-    name: Run Tests
-    needs: install
-    runs-on: ubuntu-latest
-    steps:
-      - uses: actions/checkout@v3
-      - name: Install dependencies
-        run: npm install
-      - name: Install Vitest
-        run: npm install --save-dev vitest ## Install Vitest for testing
-      - name: Run unit tests
-        run: npm run test
-
-  build:
-    name: Build App
-    needs: test
-    runs-on: ubuntu-latest
-    steps:
-      - uses: actions/checkout@v3
-      - name: Install Vitest
-        run: npm install --save-dev vitest ## install Vitest for testing, if not already installed
-      - name: Build Project
-        run: npm run build
-
-  package:
-    name: Package App
-    needs: build
-    runs-on: ubuntu-latest
-    steps:
-      - run: echo "Packaging build artifacts..."
-
-  upload-artifacts:
-    name: Upload Artifacts
-    needs: package
-    runs-on: ubuntu-latest
-    steps:
-      - uses: actions/checkout@v3
-      - name: Install Vitest
-        run: npm install --save-dev vitest
-      - name: Build Project
-        run: npm run build
-      - name: Verify dist directory
-        run: |
-          echo "Verifying current working directory..."
-          ls -la 
-          echo "Verifying dist directory  contents"
-          ls -la ./dist/
-          echo "Verifying current working directory..."
-          pwd
-          echo "Verifying directory contents"
-          ls -la
-          echo "Build dist directory contents:"
-          ls -la ./dist/
-          echo "Checking index.html file if it exists...."
-          if [ ! -f dist/index.html ]; then 
-            echo "Warning: index.html file is missing in dist directory!!"
-            exit 1
-          fi
-          if [ ! -f dist/index.html ]; then
-            echo "ERROR: index.html file is missing in dist/assets directory!!"
-            exit 1
-          fi
-          if [ ! -f dist/assets/*.png ]; then
-            echo "ERROR: image file is missing in dist/assets directory!!"
-            exit 1
-          fi
-          if ! ls dist/assets/*.js 1> /dev/null 2>&1; then
-            echo "ERROR: No JavaScript files found in dist/assets directory!!"
-            exit 1
-          fi
-          if ! ls dist/assets/*.css 1> /dev/null 2>&1; then
-            echo "ERROR: No CSS files found in dist/assets directory!!"
-            exit 1
-          fi
-          echo "Complete dist directory list"
-          ls -R ./dist
-      - uses: actions/upload-artifact@v4 ## Upload the build artifacts
-        with: ##specify the artifact name and path to upload
-          name: build-artifacts ## name for retriving the artifacts, can also use multiple names
-<<<<<<< HEAD
-          path: | 
-            ./dist ## path to upload the artifacts from, can also use multiple paths
-            ./package.json ## include package.json if needed for deployment
-            !./assets/*/* ## exclude specific files or directories, if needed
-=======
-          path: ./dist  ## path to upload the artifacts from
-
->>>>>>> 1ead84b6
-
-  deploy-staging:
-    name: Deploy to Staging
-    needs: upload-artifacts
-    runs-on: ubuntu-latest
-    steps:
-      - name: Deploying to staging
-        run: echo "Deploying to staging..."
-      - name: Download upload-artifacts
-        uses: actions/download-artifact@v4
-        with:
-          name: build-artifacts ## name for retriving the artifacts, can also use multiple names
-          path: ./dist ## path to download the artifacts to
-      - name: Verify downloaded artifacts
-        run: |
-          echo "Verifying current working directory..."
-          pwd
-          echo "Verifying downloaded artifacts contents"
-          ls -la ./dist/
-          echo "Checking index.html file if it exists...."
-          if [ ! -f dist/index.html ]; then 
-            echo "Warning: index.html file is missing in dist directory!!"
-            exit 1
-          fi
-          if [ ! -f dist/index.html ]; then
-            echo "ERROR: index.html file is missing in dist/assets directory!!"
-            exit 1
-          fi
-          if [ ! -f dist/assets/*.png ]; then
-            echo "ERROR: image file is missing in dist/assets directory!!"
-            exit 1
-          fi
-          if ! ls dist/assets/*.js 1> /dev/null 2>&1; then
-            echo "ERROR: No JavaScript files found in dist/assets directory!!"
-            exit 1
-          fi
-          if ! ls dist/assets/*.css 1> /dev/null 2>&1; then
-            echo "ERROR: No CSS files found in dist/assets directory!!"
-            exit 1
-          fi
-          echo "Complete dist directory list"
-          ls -R ./dist
-
-
-      - name: Output file list
-        run: ls -R ./dist ##verify the contents of the dist directory iirespective of the branch
-
-  approval:
-    name: Await Manual Approval
-    needs: deploy-staging
-    runs-on: ubuntu-latest
-    environment:
-      name: production
-      url: https://your-production-site.com
-    steps:
-      - name: Wait for approval
-        run: echo "Waiting for manual approval..."
-
-  deploy-prod:
-    name: Deploy to Production
-    needs: approval
-    runs-on: ubuntu-latest
-    steps:
-      - run: echo "Deploying to production..."
+##https://docs.github.com/en/actions/concepts/workflows-and-actions/contexts
+##https://docs.github.com/en/actions/reference/workflow-syntax-for-github-actions#using-a-specific-shell%5C
+##Artifacts are temporary (default: 90 days storage).
+##Path consistency matters: If you upload dist/, it downloads to ./dist/.
+##Output variables (script-file) are for small metadata (not large files).
+name: deploy Pipeline
+on:
+  ##push:
+  ##  branches:
+  ##    - master
+  ##    - main
+  workflow_run:
+    workflows: [Test]
+    types: ["completed"]
+jobs:
+  checkout:
+    name: Checkout code
+    runs-on: ubuntu-latest
+    steps:
+      - name: Output event data
+        run: echo "${{ toJSON(github.event) }}" ### This step outputs the event data
+      - name: Get code
+        uses: actions/checkout@v3
+  setup:
+    name: Setup Environment
+    needs: checkout
+    runs-on: ubuntu-latest
+    steps:
+      - name: Setup Node
+        uses: actions/setup-node@v3
+        with:
+          node-version: "18"
+  install:
+    name: Install Dependencies
+    needs: setup
+    runs-on: ubuntu-latest
+    steps:
+      - uses: actions/checkout@v3
+      - run: npm ci
+
+  test:
+    name: Run Tests
+    needs: install
+    runs-on: ubuntu-latest
+    steps:
+      - uses: actions/checkout@v3
+      - name: Install dependencies
+        run: npm install
+      - name: Install Vitest
+        run: npm install --save-dev vitest ## Install Vitest for testing
+      - name: Run unit tests
+        run: npm run test
+
+  build:
+    name: Build App
+    needs: test
+    runs-on: ubuntu-latest
+    steps:
+      - uses: actions/checkout@v3
+      - name: Install Vitest
+        run: npm install --save-dev vitest ## install Vitest for testing, if not already installed
+      - name: Build Project
+        run: npm run build
+
+  package:
+    name: Package App
+    needs: build
+    runs-on: ubuntu-latest
+    steps:
+      - run: echo "Packaging build artifacts..."
+
+  upload-artifacts:
+    name: Upload Artifacts
+    needs: package
+    runs-on: ubuntu-latest
+    steps:
+      - uses: actions/checkout@v3
+      - name: Install Vitest
+        run: npm install --save-dev vitest
+      - name: Build Project
+        run: npm run build
+      - name: Verify dist directory
+        run: |
+          echo "Verifying current working directory..."
+          ls -la 
+          echo "Verifying dist directory  contents"
+          ls -la ./dist/
+          echo "Verifying current working directory..."
+          pwd
+          echo "Verifying directory contents"
+          ls -la
+          echo "Build dist directory contents:"
+          ls -la ./dist/
+          echo "Checking index.html file if it exists...."
+          if [ ! -f dist/index.html ]; then 
+            echo "Warning: index.html file is missing in dist directory!!"
+            exit 1
+          fi
+          if [ ! -f dist/index.html ]; then
+            echo "ERROR: index.html file is missing in dist/assets directory!!"
+            exit 1
+          fi
+          if [ ! -f dist/assets/*.png ]; then
+            echo "ERROR: image file is missing in dist/assets directory!!"
+            exit 1
+          fi
+          if ! ls dist/assets/*.js 1> /dev/null 2>&1; then
+            echo "ERROR: No JavaScript files found in dist/assets directory!!"
+            exit 1
+          fi
+          if ! ls dist/assets/*.css 1> /dev/null 2>&1; then
+            echo "ERROR: No CSS files found in dist/assets directory!!"
+            exit 1
+          fi
+          echo "Complete dist directory list"
+          ls -R ./dist
+      - uses: actions/upload-artifact@v4 ## Upload the build artifacts
+        with: ##specify the artifact name and path to upload
+          name: build-artifacts ## name for retriving the artifacts, can also use multiple names
+
+  deploy-staging:
+    name: Deploy to Staging
+    needs: upload-artifacts
+    runs-on: ubuntu-latest
+    steps:
+      - name: Deploying to staging
+        run: echo "Deploying to staging..."
+      - name: Download upload-artifacts
+        uses: actions/download-artifact@v4
+        with:
+          name: build-artifacts ## name for retriving the artifacts, can also use multiple names
+          path: ./dist ## path to download the artifacts to
+      - name: Verify downloaded artifacts
+        run: |
+          echo "Verifying current working directory..."
+          pwd
+          echo "Verifying downloaded artifacts contents"
+          ls -la ./dist/
+          echo "Checking index.html file if it exists...."
+          if [ ! -f dist/index.html ]; then 
+            echo "Warning: index.html file is missing in dist directory!!"
+            exit 1
+          fi
+          if [ ! -f dist/index.html ]; then
+            echo "ERROR: index.html file is missing in dist/assets directory!!"
+            exit 1
+          fi
+          if [ ! -f dist/assets/*.png ]; then
+            echo "ERROR: image file is missing in dist/assets directory!!"
+            exit 1
+          fi
+          if ! ls dist/assets/*.js 1> /dev/null 2>&1; then
+            echo "ERROR: No JavaScript files found in dist/assets directory!!"
+            exit 1
+          fi
+          if ! ls dist/assets/*.css 1> /dev/null 2>&1; then
+            echo "ERROR: No CSS files found in dist/assets directory!!"
+            exit 1
+          fi
+          echo "Complete dist directory list"
+          ls -R ./dist
+
+
+      - name: Output file list
+        run: ls -R ./dist ##verify the contents of the dist directory iirespective of the branch
+
+  approval:
+    name: Await Manual Approval
+    needs: deploy-staging
+    runs-on: ubuntu-latest
+    environment:
+      name: production
+      url: https://your-production-site.com
+    steps:
+      - name: Wait for approval
+        run: echo "Waiting for manual approval..."
+
+  deploy-prod:
+    name: Deploy to Production
+    needs: approval
+    runs-on: ubuntu-latest
+    steps:
+      - run: echo "Deploying to production..."